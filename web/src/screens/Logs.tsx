import { useEffect, useRef, useState } from "react";
import { ExclamationIcon } from "@heroicons/react/solid";

import { APIClient } from "../api/APIClient";
import { Checkbox } from "../components/Checkbox";
import { classNames } from "../utils";
import { SettingsContext } from "../utils/Context";

type LogEvent = {
  time: string;
  level: string;
  message: string;
};

type LogLevel = "TRACE" | "DEBUG" | "INFO" | "ERROR";

const LogColors: Record<LogLevel, string> = {
  "TRACE": "text-purple-300",
  "DEBUG": "text-yellow-500",
  "INFO": "text-green-500",
  "ERROR": "text-red-500",
};

export const Logs = () => {
  const [settings, setSettings] = SettingsContext.use();

  const messagesEndRef = useRef<HTMLDivElement>(null);
  const [logs, setLogs] = useState<LogEvent[]>([]);

  const scrollToBottom = () => {
    messagesEndRef.current?.scrollIntoView({ behavior: "auto" });
  }

  useEffect(() => {
    const es = APIClient.events.logs();

    es.onmessage = (event) => {
      const newData = JSON.parse(event.data) as LogEvent;
      setLogs((prevState) => [...prevState, newData]);

      if (settings.scrollOnNewLog)
        scrollToBottom();
    }

    return () => es.close();
  }, [setLogs, settings]);

  const onSetValue = (
    key: "scrollOnNewLog" | "indentLogLines" | "hideWrappedText",
    newValue: boolean
  ) => setSettings((prevState) => ({
    ...prevState,
    [key]: newValue
  }));

  return (
    <main>
      <header className="py-10">
        <div className="max-w-7xl mx-auto px-4 sm:px-6 lg:px-8">
          <h1 className="text-3xl font-bold text-black dark:text-white capitalize">Logs</h1>
          <div className="flex mt-4 justify-center">
            <ExclamationIcon
              className="h-5 w-5 text-yellow-400"
              aria-hidden="true"
            />
<<<<<<< HEAD
            <p className="ml-2 text-sm text-gray-800 dark:text-gray-400">This only shows new logs, no history</p>
=======
            <p className="ml-2 text-sm text-gray-800 dark:text-gray-400">This only shows new logs, no history.</p>
>>>>>>> 3d018404
          </div>
        </div>
      </header>
      <div className="max-w-7xl mx-auto pb-12 px-2 sm:px-4 lg:px-8">
        <div
          className="bg-white dark:bg-gray-800 rounded-lg shadow-lg px-2 sm:px-4 pb-3 sm:pb-4"
        >
          <Checkbox
            label="Scroll to bottom on new message"
            value={settings.scrollOnNewLog}
            setValue={(newValue) => onSetValue("scrollOnNewLog", newValue)}
          />
          <Checkbox
            label="Indent log lines"
<<<<<<< HEAD
            description="Indent each log line according to their respective starting position"
=======
            description="Indent each log line according to their respective starting position."
>>>>>>> 3d018404
            value={settings.indentLogLines}
            setValue={(newValue) => onSetValue("indentLogLines", newValue)}
          />
          <Checkbox
            label="Hide wrapped text"
<<<<<<< HEAD
            description="Hides text that is meant to be wrapped"
=======
            description="Hides text that is meant to be wrapped."
>>>>>>> 3d018404
            value={settings.hideWrappedText}
            setValue={(newValue) => onSetValue("hideWrappedText", newValue)}
          />
          <div
            className="overflow-y-auto p-2 rounded-lg min-h-[32rem] lg:min-h-[48rem] min-w-full bg-gray-100 dark:bg-gray-900"
          >
            {logs.map((a, idx) => (
              <div
                key={idx}
                className={classNames(
                  settings.indentLogLines ? "grid justify-start grid-flow-col" : "",
                  settings.hideWrappedText ? "truncate hover:text-ellipsis hover:whitespace-normal" : "",
                )}
              >
                <span
                  className="font-mono text-gray-500 dark:text-gray-600 mr-2 h-full"
                >
                  {a.time}
                </span>
                {a.level in LogColors ? (
                  <span
                    className={classNames(
                      LogColors[a.level as LogLevel],
                      "font-mono font-semibold h-full"
                    )}
                  >
                    {a.level}
                    {' '}
                  </span>
                ) : null}
                <span className="ml-2 text-black dark:text-gray-300">
                  {a.message}
                </span>
              </div>
            ))}
            <div ref={messagesEndRef} />
          </div>
        </div>
      </div>
    </main>
  )
}<|MERGE_RESOLUTION|>--- conflicted
+++ resolved
@@ -63,11 +63,7 @@
               className="h-5 w-5 text-yellow-400"
               aria-hidden="true"
             />
-<<<<<<< HEAD
-            <p className="ml-2 text-sm text-gray-800 dark:text-gray-400">This only shows new logs, no history</p>
-=======
             <p className="ml-2 text-sm text-gray-800 dark:text-gray-400">This only shows new logs, no history.</p>
->>>>>>> 3d018404
           </div>
         </div>
       </header>
@@ -82,21 +78,13 @@
           />
           <Checkbox
             label="Indent log lines"
-<<<<<<< HEAD
-            description="Indent each log line according to their respective starting position"
-=======
             description="Indent each log line according to their respective starting position."
->>>>>>> 3d018404
             value={settings.indentLogLines}
             setValue={(newValue) => onSetValue("indentLogLines", newValue)}
           />
           <Checkbox
             label="Hide wrapped text"
-<<<<<<< HEAD
-            description="Hides text that is meant to be wrapped"
-=======
             description="Hides text that is meant to be wrapped."
->>>>>>> 3d018404
             value={settings.hideWrappedText}
             setValue={(newValue) => onSetValue("hideWrappedText", newValue)}
           />
